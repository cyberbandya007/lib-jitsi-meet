--- conflicted
+++ resolved
@@ -66,21 +66,12 @@
                 this.versions[componentName] = version;
                 logger.info("Got " + componentName + " version: " + version);
 
-<<<<<<< HEAD
                 log.push({
                     id: "component_version",
                     component: componentName,
-                    version: version});
+                    version});
             }
         }.bind(this));
-=======
-            log.push({
-                id: "component_version",
-                component: componentName,
-                version});
-        }
-    }.bind(this));
->>>>>>> 89cfe2a5
 
     // logs versions to stats
         if (log.length > 0) {
